FROM golang:1.25-alpine AS builder
ARG API_PORT
<<<<<<< HEAD
ARG TARGETOS
ARG TARGETARCH
RUN apk add --no-cache make git
=======
RUN apk add --no-cache --no-scripts make git
>>>>>>> feabafae

WORKDIR /app

# Cache dependencies separately
COPY go.mod go.sum ./
RUN --mount=type=cache,target=/go/pkg/mod \
    go mod download

# Copy source code
COPY . .

# Build with cache mounts and cross-compilation
RUN --mount=type=cache,target=/go/pkg/mod \
    --mount=type=cache,target=/root/.cache/go-build \
    GOOS=${TARGETOS} GOARCH=${TARGETARCH} make build

FROM alpine:3.18
ARG API_PORT
RUN apk add --no-cache --no-scripts ca-certificates bash docker-cli

WORKDIR /app

COPY --from=builder /app/bin/nixopus-api .
COPY --from=builder /app/migrations ./migrations
COPY --from=builder /app/templates ./templates

RUN mkdir -p /etc/nixopus/ssh && \
    chmod 700 /etc/nixopus/ssh && \
    mkdir -p /etc/nixopus/docker-certs && \
    chmod 700 /etc/nixopus/docker-certs && \
    mkdir -p /etc/nixopus/configs && \
    chmod 700 /etc/nixopus/configs && \
    mkdir -p /etc/nixopus/db && \
    chmod 700 /etc/nixopus/db

EXPOSE ${API_PORT}

ENTRYPOINT ["./nixopus-api"]<|MERGE_RESOLUTION|>--- conflicted
+++ resolved
@@ -1,12 +1,8 @@
 FROM golang:1.25-alpine AS builder
 ARG API_PORT
-<<<<<<< HEAD
 ARG TARGETOS
 ARG TARGETARCH
-RUN apk add --no-cache make git
-=======
 RUN apk add --no-cache --no-scripts make git
->>>>>>> feabafae
 
 WORKDIR /app
 
