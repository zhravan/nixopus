{
  "versions": [
    {
      "version": "v1",
      "status": "active",
<<<<<<< HEAD
      "release_date": "2025-06-07T17:22:10.20901+05:30",
=======
      "release_date": "2025-06-07T20:24:54.151587+05:30",
>>>>>>> ecf4f4b9
      "end_of_life": "0001-01-01T00:00:00Z",
      "changes": [
        "Initial API version"
      ]
    }
  ]
}<|MERGE_RESOLUTION|>--- conflicted
+++ resolved
@@ -3,11 +3,7 @@
     {
       "version": "v1",
       "status": "active",
-<<<<<<< HEAD
-      "release_date": "2025-06-07T17:22:10.20901+05:30",
-=======
       "release_date": "2025-06-07T20:24:54.151587+05:30",
->>>>>>> ecf4f4b9
       "end_of_life": "0001-01-01T00:00:00Z",
       "changes": [
         "Initial API version"
