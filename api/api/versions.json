--- conflicted
+++ resolved
@@ -3,11 +3,7 @@
     {
       "version": "v1",
       "status": "active",
-<<<<<<< HEAD
-      "release_date": "2025-05-03T18:53:39.606295+05:30",
-=======
       "release_date": "2025-05-03T21:31:55.074534+05:30",
->>>>>>> 78c2baba
       "end_of_life": "0001-01-01T00:00:00Z",
       "changes": [
         "Initial API version"
