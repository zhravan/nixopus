{
  "versions": [
    {
      "version": "v1",
      "status": "active",
<<<<<<< HEAD
      "release_date": "2025-06-21T05:52:29.047696+05:30",
=======
      "release_date": "2025-06-24T19:25:24.961283+05:30",
>>>>>>> 9e2ec47d
      "end_of_life": "0001-01-01T00:00:00Z",
      "changes": [
        "Initial API version"
      ]
    }
  ]
}<|MERGE_RESOLUTION|>--- conflicted
+++ resolved
@@ -3,11 +3,7 @@
     {
       "version": "v1",
       "status": "active",
-<<<<<<< HEAD
-      "release_date": "2025-06-21T05:52:29.047696+05:30",
-=======
       "release_date": "2025-06-24T19:25:24.961283+05:30",
->>>>>>> 9e2ec47d
       "end_of_life": "0001-01-01T00:00:00Z",
       "changes": [
         "Initial API version"
