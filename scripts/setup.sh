--- conflicted
+++ resolved
@@ -16,7 +16,9 @@
 
 set -euo pipefail
 
-<<<<<<< HEAD
+
+BRANCH="feat/dev_environment"
+
 function detect_package_manager() {
     if [[ "$(uname)" == "Darwin" ]]; then
         if command -v brew &>/dev/null; then
@@ -62,9 +64,6 @@
             ;;
     esac
 }
-=======
-BRANCH="feat/dev_environment"
->>>>>>> 9c36b59b
 
 # check if the os is linux or macOS
 function check_os() {
@@ -114,7 +113,6 @@
 function check_command() {
     local cmd="$1"
     if ! command -v "$cmd" &>/dev/null; then
-<<<<<<< HEAD
         echo "Command '$cmd' not found. Attempting to install..."
         case "$cmd" in
             "git")
@@ -152,19 +150,11 @@
                 exit 1
                 ;;
         esac
-=======
-        echo "Error: Command '$cmd' not found. Please install it manually" >&2
-        exit 1
->>>>>>> 9c36b59b
     fi
 }
 
 function check_required_commands() {
-<<<<<<< HEAD
-    local commands=("git" "docker" "yarn" "lsof")
-=======
-    local commands=("git" "docker" "yarn" "go")  
->>>>>>> 9c36b59b
+    local commands=("git" "docker" "yarn" "lsof" "go")  
     for cmd in "${commands[@]}"; do
         check_command "$cmd"
     done
@@ -214,7 +204,6 @@
     fi
 }
 
-<<<<<<< HEAD
 function install_go() {
     local version="1.23.4"
     local arch
@@ -322,14 +311,7 @@
         user_home=$(eval echo ~${SUDO_USER:-$USER})
     fi
     
-    GOPATH="$user_home/go" go install github.com/air-verse/air@latest
-=======
-# install air hot reload for golang
-function install_air_hot_reload(){
-    local user_home
-    user_home=$(eval echo ~${SUDO_USER:-$USER})
     sudo -u "${SUDO_USER:-$USER}" env GOPATH="$user_home/go" go install github.com/air-verse/air@latest
->>>>>>> 9c36b59b
     export PATH="$PATH:$user_home/go/bin"
 }
 
