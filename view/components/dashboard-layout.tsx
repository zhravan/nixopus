import { AppSidebar } from '@/components/app-sidebar';
import {
  Breadcrumb,
  BreadcrumbItem,
  BreadcrumbLink,
  BreadcrumbList,
<<<<<<< HEAD
  // BreadcrumbPage,
=======
>>>>>>> aa614c6e
  BreadcrumbSeparator
} from '@/components/ui/breadcrumb';
import { Separator } from '@/components/ui/separator';
import { SidebarInset, SidebarProvider, SidebarTrigger } from '@/components/ui/sidebar';
import { useRouter } from 'next/navigation';
import { CreateTeam } from './create-team';
import useTeamSwitcher from '@/hooks/use-team-switcher';
import use_bread_crumbs from '@/hooks/use_bread_crumbs';
import React from 'react';
// import { IntegratedTerminal } from '@/app/terminal/terminal';
// import { FitAddon } from '@xterm/addon-fit';
import { useTerminalState } from '@/app/terminal/utils/useTerminalState';

enum TERMINAL_POSITION {
  BOTTOM = 'bottom',
  RIGHT = 'right',
}

export default function DashboardLayout({ children }: { children: React.ReactNode }) {
<<<<<<< HEAD
  const user = useAppSelector((state) => state.auth.user);
=======
  const router = useRouter();
>>>>>>> aa614c6e
  const {
    addTeamModalOpen,
    setAddTeamModalOpen,
    toggleAddTeamModal,
    createTeam,
    teamName,
    teamDescription,
    isLoading,
    handleTeamNameChange,
    handleTeamDescriptionChange
  } = useTeamSwitcher();
  const { getBreadcrumbs } = use_bread_crumbs();
  const breadcrumbs = React.useMemo(() => getBreadcrumbs(), [getBreadcrumbs]);
  const router = useRouter();
  const { isTerminalOpen, toggleTerminal } = useTerminalState();
  const [TerminalPosition, setTerminalPosition] = React.useState(TERMINAL_POSITION.BOTTOM);
  const [fitAddonRef, setFitAddonRef] = React.useState<any | null>(null);

  return (
    <SidebarProvider>
      <AppSidebar toggleAddTeamModal={toggleAddTeamModal} />
      <SidebarInset>
        <header className="flex h-16 shrink-0 items-center gap-2 transition-[width,height] ease-linear group-has-data-[collapsible=icon]/sidebar-wrapper:h-12">
          <div className="flex items-center gap-2 px-4">
            <SidebarTrigger className="-ml-1" />
            <Separator orientation="vertical" className="mr-2 data-[orientation=vertical]:h-4" />
            {breadcrumbs.length > 0 && (
              <Breadcrumb>
                <BreadcrumbList>
                  {breadcrumbs.map((breadcrumb, idx) => (
                    <React.Fragment key={idx}>
                      <BreadcrumbItem className="hidden md:block">
                        <BreadcrumbLink onClick={() => router.push(breadcrumb.href)}>
                          {breadcrumb.label}
                        </BreadcrumbLink>
                      </BreadcrumbItem>
                      {idx < breadcrumbs.length - 1 && (
                        <BreadcrumbSeparator className="hidden md:block" />
                      )}
                    </React.Fragment>
                  ))}
                </BreadcrumbList>
              </Breadcrumb>
            )}
          </div>
        </header>
        <div className="flex flex-1 flex-col gap-4 p-4 pt-0">
          {children}
          {addTeamModalOpen && (
            <CreateTeam
              open={addTeamModalOpen}
              setOpen={setAddTeamModalOpen}
              createTeam={createTeam}
              teamName={teamName}
              teamDescription={teamDescription}
              handleTeamNameChange={handleTeamNameChange}
              handleTeamDescriptionChange={handleTeamDescriptionChange}
              isLoading={isLoading}
            />
          )}
          {/* <IntegratedTerminal
            isOpen={false}
            isTerminalOpen={isTerminalOpen}
            toggleTerminal={toggleTerminal}
            setFitAddonRef={setFitAddonRef}
          /> */}
        </div>
      </SidebarInset>
    </SidebarProvider>
  );
}<|MERGE_RESOLUTION|>--- conflicted
+++ resolved
@@ -4,10 +4,6 @@
   BreadcrumbItem,
   BreadcrumbLink,
   BreadcrumbList,
-<<<<<<< HEAD
-  // BreadcrumbPage,
-=======
->>>>>>> aa614c6e
   BreadcrumbSeparator
 } from '@/components/ui/breadcrumb';
 import { Separator } from '@/components/ui/separator';
@@ -27,11 +23,7 @@
 }
 
 export default function DashboardLayout({ children }: { children: React.ReactNode }) {
-<<<<<<< HEAD
-  const user = useAppSelector((state) => state.auth.user);
-=======
   const router = useRouter();
->>>>>>> aa614c6e
   const {
     addTeamModalOpen,
     setAddTeamModalOpen,
