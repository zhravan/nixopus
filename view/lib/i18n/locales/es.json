{
  "common": {
    "welcome": "Bienvenido",
    "dashboard": "Panel de control",
    "settings": "Configuración",
    "profile": "Perfil",
    "logout": "Cerrar sesión",
    "accessDenied": "Acceso Denegado",
    "noPermissionView": "No tienes permiso para ver esta página",
    "featureDisabled": "Característica Deshabilitada",
    "featureNotAvailable": "Esta característica no está disponible para tu organización",
    "goBack": "Volver",
    "refreshPage": "Actualizar página",
    "loading": "Cargando...",
<<<<<<< HEAD
    "installed": "Instalado",
    "cancel": "Cancelar",
    "delete": "Eliminar",
    "edit": "Editar",
    "preview": "Previsualizar"
=======
    "enabled": "Habilitado",
    "disabled": "Deshabilitado"
>>>>>>> 808cad02
  },
  "containers": {
    "title": "Contenedores",
    "description": "Vista previa de todos los contenedores",
    "list": "Lista de Contenedores",
    "name": "Nombre",
    "image": "Imagen",
    "status": "Estado",
    "ports": "Puertos",
    "actions": "Acciones",
    "refresh": "Actualizar",
    "start": "Iniciar",
    "stop": "Parar",
    "remove": "Eliminar",
    "restart": "Reiniciar",
    "start_success": "Contenedor iniciado correctamente",
    "stop_success": "Contenedor parado correctamente",
    "remove_success": "Contenedor eliminado correctamente",
    "start_error": "Error al iniciar el contenedor",
    "stop_error": "Error al parar el contenedor",
    "remove_error": "Error al eliminar el contenedor",
    "fetch_error": "Error al obtener los contenedores",
    "prune_images": "Eliminar imágenes",
    "prune_build_cache": "Eliminar caché de compilación",
    "prune_images_success": "Imágenes eliminadas correctamente",
    "prune_build_cache_success": "Caché de compilación eliminada correctamente",
    "prune_images_error": "Error al eliminar las imágenes",
    "prune_build_cache_error": "Error al eliminar la caché de compilación",
    "overview": "Resumen",
    "logs": "Logs",
    "details": "Detalles",
    "basic_info": "Información básica",
    "resources": "Recursos",
    "cpu_shares": "Partes de CPU",
    "memory": "Memoria",
    "command": "Comando",
    "created": "Creado",
    "ip_address": "IP",
    "load_more_logs": "Cargar más logs",
    "no_logs": "No se encontraron logs",
    "no_containers": "No se encontraron contenedores",
    "more_ports": "+{count} más",
    "no_ports_exposed": "No hay puertos expuestos",
    "deleteDialog": {
      "title": "Eliminar Contenedor",
      "description": "¿Estás seguro de que quieres eliminar este contenedor?",
      "confirm": "Eliminar",
      "cancel": "Cancelar"
    },
    "pruneImagesDialog": {
      "title": "Eliminar Imágenes",
      "description": "¿Estás seguro de que quieres eliminar todas las imágenes?",
      "confirm": "Eliminar",
      "cancel": "Cancelar"
    },
    "pruneBuildCacheDialog": {
      "title": "Eliminar Caché de Compilación",
      "description": "¿Estás seguro de que quieres eliminar toda la caché de compilación?",
      "confirm": "Eliminar",
      "cancel": "Cancelar"
    },
    "images": {
      "title": "Imágenes",
      "id": "ID",
      "tags": "Etiquetas",
      "created": "Creado",
      "size": "Tamaño",
      "containers": "Contenedores",
      "none": "<ninguno>"
    }
  },
  "auth": {
    "login": {
      "title": "Bienvenido de nuevo",
      "description": "Inicia sesión en tu cuenta de Nixopus",
      "email": "Correo electrónico",
      "password": "Contraseña",
      "submit": "Iniciar sesión",
      "emailPlaceholder": "m@ejemplo.com",
      "loading": "Cargando...",
      "terms": "Al hacer clic en continuar, aceptas nuestros",
      "termsOfService": "Términos de Servicio",
      "and": "y",
      "privacyPolicy": "Política de Privacidad",
      "forgotPassword": "¿Olvidaste tu contraseña?",
      "errors": {
        "loginFailed": "Error al iniciar sesión",
        "invalidCredentials": "Email o contraseña inválidos",
        "requiredFields": "El email y la contraseña son requeridos",
        "2faFailed": "Código 2FA inválido"
      },
      "2fa": {
        "title": "Autenticación de dos factores",
        "description": "Por favor ingrese el código de verificación desde su aplicación de autenticación",
        "enterCode": "Código de verificación",
        "codePlaceholder": "Ingrese el código de 6 dígitos",
        "verifyButton": "Verificar",
        "verifying": "Verificando..."
      }
    },
    "register": {
      "title": "Registrarse",
      "description": "Crea una nueva cuenta",
      "email": "Correo electrónico",
      "password": "Contraseña",
      "confirmPassword": "Confirmar Contraseña",
      "submit": "Registrarse",
      "emailPlaceholder": "m@ejemplo.com",
      "loading": "Cargando...",
      "terms": "Al hacer clic en continuar, aceptas nuestros",
      "termsOfService": "Términos de Servicio",
      "and": "y",
      "privacyPolicy": "Política de Privacidad",
      "alreadyHaveAccount": "¿Ya tienes una cuenta?",
      "success": "¡Registro exitoso! Por favor revisa tu correo electrónico para verificar tu cuenta.",
      "errors": {
        "invalidEmail": "Correo electrónico inválido",
        "passwordMismatch": "Las contraseñas no coinciden",
        "passwordRequirements": {
          "minLength": "La contraseña debe tener al menos 8 caracteres",
          "uppercase": "La contraseña debe contener al menos una letra mayúscula",
          "lowercase": "La contraseña debe contener al menos una letra minúscula",
          "number": "La contraseña debe contener al menos un número",
          "specialChar": "La contraseña debe contener al menos un carácter especial"
        },
        "adminAlreadyRegistered": "Administrador ya registrado",
        "adminAlreadyRegisteredDescription": "Por favor contacta al administrador para obtener acceso.",
        "loginButton": "Iniciar sesión",
        "somethingWentWrong": "Algo salió mal",
        "loadingAdminRegistration": "Verificando si el administrador está registrado...",
        "tryAgain": "Intentar de nuevo",
        "registerFailed": "Error al registrarse"
      }
    },
    "email": "Correo electrónico",
    "password": "Contraseña",
    "resetPassword": {
      "title": "Restablecer Contraseña",
      "description": "Por favor ingrese su nueva contraseña a continuación.",
      "newPassword": "Nueva Contraseña",
      "confirmPassword": "Confirmar Contraseña",
      "submit": "Restablecer Contraseña",
      "submitting": "Restableciendo Contraseña...",
      "success": "Contraseña restablecida exitosamente",
      "errors": {
        "invalidLink": "Enlace de restablecimiento inválido",
        "resetFailed": "Error al restablecer la contraseña",
        "passwordMismatch": "Las contraseñas no coinciden",
        "passwordRequirements": {
          "minLength": "La contraseña debe tener al menos 8 caracteres",
          "uppercase": "La contraseña debe contener al menos una letra mayúscula",
          "lowercase": "La contraseña debe contener al menos una letra minúscula",
          "number": "La contraseña debe contener al menos un número",
          "specialChar": "La contraseña debe contener al menos un carácter especial"
        }
      }
    },
    "verifyEmail": {
      "title": "Verificación de Correo Electrónico",
      "description": "Por favor espere mientras verificamos su dirección de correo electrónico",
      "loading": "Verificando su correo electrónico...",
      "success": {
        "title": "Correo Verificado",
        "message": "¡Correo electrónico verificado exitosamente! Ahora puede iniciar sesión."
      },
      "error": {
        "title": "Verificación Fallida",
        "message": "Error al verificar el correo electrónico. El enlace puede haber expirado o ser inválido.",
        "invalidLink": "Enlace de verificación inválido"
      },
      "buttons": {
        "goToLogin": "Ir a Iniciar Sesión",
        "backToLogin": "Volver a Iniciar Sesión"
      }
    }
  },
  "settings": {
    "title": "Configuración",
    "description": "Administra tu cuenta",
    "tabs": {
      "account": "Cuenta",
      "security": "Seguridad",
      "featureFlags": "Características"
    },
    "preferences": {
      "language": {
        "title": "Preferencias de Idioma",
        "description": "Elige tu idioma preferido para la aplicación",
        "select": "Seleccionar idioma"
      },
      "font": "Fuente",
      "fontOptions": {
        "geist": "Geist",
        "inter": "Inter",
        "roboto": "Roboto",
        "poppins": "Poppins",
        "montserrat": "Montserrat",
        "spaceGrotesk": "Space Grotesk",
        "outfit": "Outfit",
        "jakarta": "Plus Jakarta Sans",
        "system": "Sistema"
      },
      "autoUpdate": {
        "title": "Actualización Automática",
        "description": "Actualiza nixopus cuando una nueva versión esté disponible",
        "select": "Seleccionar actualización automática"
      }
    },
    "featureFlags": {
      "title": "Características",
      "description": "Habilita o deshabilita características específicas para tu organización",
      "groups": {
        "infrastructure": {
          "title": "Infraestructura",
          "description": "Habilita o deshabilita características específicas de infraestructura para tu organización"
        },
        "development": {
          "title": "Desarrollo",
          "description": "Habilita o deshabilita características específicas de desarrollo para tu organización"
        },
        "monitoring": {
          "title": "Monitoreo",
          "description": "Habilita o deshabilita características específicas de monitoreo para tu organización"
        },
        "notifications": {
          "title": "Notificaciones",
          "description": "Habilita o deshabilita características específicas de notificaciones para tu organización"
        }
      },
      "features": {
        "terminal": {
          "title": "Terminal",
          "description": "Acceso a la característica de terminal"
        },
        "file_manager": {
          "title": "Gestor de Archivos",
          "description": "Acceso a la característica de gestor de archivos"
        },
        "self_hosted": {
          "title": "Self Hosted",
          "description": "Acceso a la característica de self hosted"
        },
        "container": {
          "title": "Contenedor",
          "description": "Acceso a la característica de contenedor"
        },
        "domain": {
          "title": "Dominio",
          "description": "Acceso a la característica de dominio"
        },
        "monitoring": {
          "title": "Monitoreo",
          "description": "Acceso a la característica de monitoreo"
        },
        "proxy_config": {
          "title": "Configuración de Proxy",
          "description": "Acceso a la característica de configuración de proxy"
        },
        "github_connector": {
          "title": "Conector de GitHub",
          "description": "Acceso a la característica de conector de GitHub"
        },
        "audit": {
          "title": "Registros de Auditoría",
          "description": "Acceso a la característica de registros de auditoría"
        },
        "notifications": {
          "title": "Notificaciones",
          "description": "Acceso a la característica de notificaciones"
        }
      },
      "messages": {
        "updated": "Característica actualizada exitosamente",
        "updateFailed": "Error al actualizar la característica"
      },
      "searchPlaceholder": "Buscar características...",
      "filters": {
        "all": "Todas",
        "enabled": "Habilitadas",
        "disabled": "Deshabilitadas"
      },
      "noResults": "No se encontraron características que coincidan con tu búsqueda",
      "noFeatures": "No hay características disponibles"
    },
    "account": {
      "title": "Información de la Cuenta",
      "description": "Actualiza los detalles de tu cuenta",
      "username": {
        "label": "Nombre de usuario",
        "placeholder": "Ingresa tu nombre de usuario",
        "update": "Actualizar",
        "success": "¡Tu nombre de usuario ha sido actualizado exitosamente!",
        "error": "Error al actualizar el nombre de usuario"
      },
      "email": {
        "label": "Correo electrónico",
        "notVerified": {
          "title": "Correo no verificado",
          "description": "Tu correo electrónico no está verificado. Por favor verifica tu correo para acceder a todas las funciones.",
          "sendButton": "Enviar correo de verificación",
          "sending": "Enviando...",
          "sent": "Correo de verificación enviado",
          "error": "Error al enviar el correo de verificación. Por favor intenta de nuevo más tarde.",
          "checkEmail": "Por favor revisa tu correo y haz clic en el enlace de verificación para verificar tu dirección de correo electrónico."
        }
      },
      "preferences": {
        "title": "Preferencias de la Cuenta",
        "description": "Administra tus configuraciones de notificación y visualización",
        "appearance": "Apariencia"
      },
      "avatar": {
        "title": "Perfil",
        "description": "Administra tu perfil público",
        "upload": "Subir avatar",
        "uploadSuccess": "Avatar subido exitosamente",
        "uploadError": "Error al subir avatar"
      },
      "success": {
        "avatarUpdated": "Avatar actualizado exitosamente",
        "usernameUpdated": "Nombre de usuario actualizado exitosamente"
      },
      "errors": {
        "emptyUsername": "El nombre de usuario no puede estar vacío",
        "sameUsername": "Por favor ingresa un nombre de usuario diferente",
        "updateFailed": "Error al actualizar el nombre de usuario. Por favor intenta de nuevo.",
        "resetEmailFailed": "Error al enviar el correo de restablecimiento",
        "imageNotImplemented": "Aún no implementado",
        "noImageSelected": "No se seleccionó ninguna imagen",
        "avatarUpdateFailed": "Error al actualizar el avatar",
        "fontUpdateFailed": "Error al actualizar la configuración de fuente",
        "themeUpdateFailed": "Error al actualizar el tema",
        "languageUpdateFailed": "Error al actualizar el idioma",
        "autoUpdateUpdateFailed": "Error al actualizar la configuración de actualización automática"
      }
    },
    "security": {
      "password": {
        "title": "Contraseña",
        "description": "Cambia tu contraseña",
        "reset": {
          "label": "Restablecer Contraseña",
          "description": "Enviaremos un enlace para restablecer la contraseña a tu correo electrónico",
          "button": "Enviar Enlace de Restablecimiento",
          "emailSent": {
            "title": "¡Correo Enviado!",
            "description": "Revisa tu bandeja de entrada para encontrar el enlace de restablecimiento"
          }
        }
      },
      "2fa": {
        "title": "Autenticación de dos factores",
        "description": "Agregue una capa adicional de seguridad a su cuenta",
        "setupButton": "Configurar 2FA",
        "verifyButton": "Verificar",
        "enterCode": "Ingrese el código de verificación",
        "codePlaceholder": "Ingrese el código de 6 dígitos",
        "setupSuccess": "Configuración 2FA exitosa",
        "setupError": "Error al configurar 2FA",
        "verifySuccess": "Verificación 2FA exitosa",
        "verifyError": "Código de verificación inválido",
        "enabledTitle": "2FA está habilitada",
        "enabledDescription": "Su cuenta está protegida con autenticación de dos factores",
        "disableButton": "Desactivar 2FA",
        "disableSuccess": "2FA ha sido desactivada",
        "disableError": "Error al desactivar 2FA"
      }
    },
    "domains": {
      "actions": {
        "edit": "Editar",
        "delete": "Eliminar"
      },
      "delete": {
        "title": "Eliminar Dominio",
        "description": "¿Estás seguro de que quieres eliminar este dominio?",
        "cancel": "Cancelar",
        "delete": "Eliminar",
        "deleting": "Eliminando...",
        "success": "Dominio eliminado exitosamente",
        "error": "Error al eliminar el dominio"
      },
      "types": {
        "wildcard": "Comodín",
        "standard": "Estándar"
      },
      "table": {
        "headers": {
          "domain": "Dominio",
          "type": "Tipo",
          "actions": "Acciones"
        }
      },
      "update": {
        "addButton": "Agregar Dominio",
        "addTitle": "Agregar Dominio",
        "updateTitle": "Actualizar Dominio",
        "description": "El dominio ayudará a desplegar tus aplicaciones",
        "form": {
          "placeholder": "ejemplo.com",
          "validation": {
            "minLength": "El nombre del dominio debe tener al menos 3 caracteres.",
            "invalidFormat": "Por favor ingresa un nombre de dominio válido (ejemplo: ejemplo.com)."
          }
        },
        "buttons": {
          "cancel": "Cancelar",
          "save": "Guardar",
          "saving": "Guardando..."
        },
        "success": "Dominio agregado exitosamente",
        "error": "Error al agregar el dominio"
      },
      "page": {
        "title": "Servidor y Dominios",
        "description": "Configura tus dominios",
        "noOrganization": {
          "title": "No hay Organización Seleccionada",
          "description": "Por favor selecciona una organización para ver y gestionar dominios."
        },
        "accessDenied": {
          "title": "Acceso Denegado",
          "description": "No tienes permiso para ver los dominios de esta organización."
        },
        "loading": "Cargando dominios...",
        "error": "Error al cargar los dominios. Por favor intenta de nuevo más tarde.",
        "domainsList": {
          "title": "Dominios",
          "addButton": "Agregar Dominio"
        },
        "noDomains": {
          "title": "No se Encontraron Dominios",
          "noPermission": "No tienes permiso para agregar dominios."
        }
      }
    },
    "notifications": {
      "page": {
        "title": "Notificaciones",
        "description": "Administre sus preferencias y canales de notificación",
        "accessDenied": {
          "title": "Acceso denegado",
          "description": "No tiene permiso para ver la configuración de notificaciones"
        },
        "tabs": {
          "channels": "Canales",
          "preferences": "Preferencias"
        },
        "permissions": {
          "update": "No tiene permiso para actualizar la configuración de notificaciones",
          "create": "No tiene permiso para crear la configuración de notificaciones"
        },
        "messages": {
          "emailConfigSaved": "Configuración de correo electrónico guardada correctamente",
          "emailConfigFailed": "Error al guardar la configuración de correo electrónico",
          "webhookConfigSaved": "Configuración de webhook guardada correctamente",
          "webhookConfigUpdated": "Configuración de webhook actualizada correctamente",
          "webhookConfigDeleted": "Configuración de webhook eliminada correctamente",
          "webhookConfigFailed": "Error al guardar la configuración de webhook",
          "preferencesUpdated": "Preferencias de notificación actualizadas correctamente",
          "preferencesFailed": "Error al actualizar las preferencias de notificación"
        }
      },
      "channels": {
        "email": {
          "title": "Correo electrónico",
          "description": "Configure los ajustes SMTP para enviar notificaciones por correo electrónico",
          "fields": {
            "smtp_host": {
              "label": "Servidor SMTP",
              "placeholder": "smtp.ejemplo.com"
            },
            "smtp_port": {
              "label": "Puerto",
              "placeholder": "587"
            },
            "smtp_username": {
              "label": "Nombre de usuario",
              "placeholder": "usuario@ejemplo.com"
            },
            "smtp_password": {
              "label": "Contraseña",
              "placeholder": "••••••••"
            },
            "smtp_from_email": {
              "label": "Correo electrónico de envío",
              "placeholder": "notificaciones@ejemplo.com"
            },
            "smtp_from_name": {
              "label": "Nombre de envío",
              "placeholder": "Sistema de Notificaciones"
            }
          },
          "buttons": {
            "save": "Guardar configuración"
          }
        },
        "slack": {
          "title": "Slack",
          "description": "Configure las notificaciones de Slack",
          "fields": {
            "webhook_url": {
              "label": "URL del webhook",
              "placeholder": "https://slack.com/api/webhooks/..."
            },
            "is_active": {
              "label": "Activo"
            }
          },
          "buttons": {
            "save": "Guardar configuración"
          }
        },
        "discord": {
          "title": "Discord",
          "description": "Configure el webhook de Discord para enviar notificaciones a su canal de Discord",
          "fields": {
            "webhook_url": {
              "label": "URL del webhook",
              "placeholder": "https://discord.com/api/webhooks/..."
            },
            "is_active": {
              "label": "Activo"
            }
          },
          "buttons": {
            "save": "Guardar configuración"
          }
        }
      },
      "preferences": {
        "activity": {
          "title": "Notificaciones de actividad",
          "description": "Notificaciones sobre la actividad en su equipo"
        },
        "security": {
          "title": "Notificaciones de seguridad",
          "description": "Alertas importantes sobre aplicaciones implementadas y errores"
        },
        "updates": {
          "title": "Actualizaciones y marketing",
          "description": "Manténgase informado sobre nuestros productos y servicios"
        }
      }
    },
    "teams": {
      "addMember": {
        "button": "Agregar Usuario",
        "dialog": {
          "title": "Agregar Nuevo Usuario",
          "description": "Agregar un nuevo usuario a tu organización",
          "fields": {
            "name": {
              "label": "Nombre",
              "placeholder": "Ingresa el nombre del usuario"
            },
            "email": {
              "label": "Correo Electrónico",
              "placeholder": "Ingresa el correo del usuario"
            },
            "role": {
              "label": "Rol",
              "placeholder": "Selecciona un rol",
              "options": {
                "admin": "Administrador",
                "member": "Miembro",
                "viewer": "Espectador"
              }
            },
            "password": {
              "label": "Contraseña",
              "placeholder": "Ingresa la contraseña del usuario"
            }
          },
          "buttons": {
            "cancel": "Cancelar",
            "add": "Agregar Usuario"
          }
        }
      },
      "editTeam": {
        "dialog": {
          "title": "Editar Detalles del Equipo",
          "description": "Los detalles del equipo te ayudan a identificarlo",
          "fields": {
            "name": {
              "label": "Nombre",
              "placeholder": "Ingresa el nombre del equipo"
            },
            "description": {
              "label": "Descripción",
              "placeholder": "Ingresa la descripción del equipo"
            }
          },
          "buttons": {
            "cancel": "Cancelar",
            "update": "Actualizar",
            "updating": "Actualizando..."
          }
        }
      },
      "editUser": {
        "dialog": {
          "title": "Editar Rol de Usuario",
          "description": "Actualizar rol para {name}",
          "fields": {
            "role": {
              "label": "Rol",
              "placeholder": "Seleccionar un rol"
            }
          },
          "buttons": {
            "cancel": "Cancelar",
            "save": "Guardar Cambios"
          },
          "errors": {
            "noRole": "Por favor selecciona un rol"
          }
        }
      },
      "recentActivity": {
        "title": "Actividades Recientes",
        "description": "Cambios recientes en tu organización",
        "loading": "Cargando actividades recientes...",
        "error": "Error al cargar las actividades recientes",
        "noActivities": "No se encontraron actividades recientes",
        "viewAll": "Ver Todo",
        "actions": {
          "create": "{username} creó un nuevo {resource}",
          "update": "{username} actualizó un {resource}",
          "delete": "{username} eliminó un {resource}",
          "default": "{username} accedió a un {resource}"
        }
      },
      "members": {
        "title": "Miembros del Equipo",
        "description": "Administra usuarios y sus roles en tu equipo",
        "table": {
          "headers": {
            "user": "Usuario",
            "role": "Rol",
            "permissions": "Permisos",
            "actions": "Acciones"
          }
        },
        "actions": {
          "edit": "Editar Usuario",
          "remove": "Eliminar Usuario",
          "showMore": "Mostrar Más",
          "showLess": "Mostrar Menos"
        },
        "deleteDialog": {
          "title": "Eliminar {name}",
          "description": "¿Estás seguro de que quieres eliminar a {name} del equipo? Esta acción no se puede deshacer.",
          "confirm": "Eliminar Usuario"
        }
      },
      "stats": {
        "title": "Estadísticas del Equipo",
        "description": "Vista general de tu equipo",
        "totalMembers": "Total de Miembros",
        "owners": "Propietarios",
        "members": "Miembros",
        "viewers": "Espectadores"
      },
      "noMembers": "No se encontraron miembros del equipo",
      "messages": {
        "userAdded": "Usuario agregado exitosamente",
        "userAddFailed": "Error al agregar usuario",
        "userRemoved": "Usuario eliminado exitosamente",
        "userRemoveFailed": "Error al eliminar usuario",
        "userUpdated": "Usuario actualizado exitosamente",
        "userUpdateFailed": "Error al actualizar usuario",
        "teamUpdated": "Detalles del equipo actualizados exitosamente",
        "teamUpdateFailed": "Error al actualizar los detalles del equipo",
        "requiredFields": "El nombre y la descripción del equipo son requeridos"
      },
      "createTeam": {
        "title": "Crear Equipo",
        "description": "Crea un nuevo equipo para colaborar con otros",
        "fields": {
          "name": {
            "label": "Nombre",
            "placeholder": "Ingresa el nombre del equipo"
          },
          "description": {
            "label": "Descripción",
            "placeholder": "Ingresa la descripción del equipo"
          }
        },
        "buttons": {
          "create": "Crear",
          "creating": "Creando..."
        }
      }
    },
    "2fa": {
      "title": "Autenticación de Dos Factores",
      "description": "Agrega una capa adicional de seguridad a tu cuenta",
      "setupButton": "Configurar 2FA",
      "setupSuccess": "Configuración de 2FA iniciada exitosamente",
      "setupError": "Error al configurar 2FA",
      "enterCode": "Ingresa el código de verificación",
      "codePlaceholder": "Ingresa el código de 6 dígitos",
      "verifyButton": "Verificar",
      "verifySuccess": "Verificación de 2FA exitosa",
      "verifyError": "Código de verificación inválido"
    }
  },
  "activities": {
    "title": "Actividades",
    "description": "Ver todas las actividades y cambios en tu organización",
    "list": {
      "title": "Actividades del Equipo",
      "description": "Actividades recientes en tu organización"
    }
  },
  "languages": {
    "en": "Inglés",
    "es": "Español",
    "fr": "Francés",
    "kn": "Canarés",
    "ml": "Malayalam"
  },
  "dashboard": {
    "title": "Panel de control",
    "description": "Monitorea tus aplicaciones y recursos del sistema",
    "containers": {
      "title": "Contenedores",
      "table": {
        "headers": {
          "id": "ID",
          "name": "Nombre",
          "image": "Imagen",
          "status": "Estado",
          "ports": "Puertos",
          "created": "Creado"
        },
        "noContainers": "No se encontraron contenedores",
        "morePorts": "+{count} más"
      },
      "viewAll": "Ver Todo"
    },
    "disk": {
      "title": "Uso del disco",
      "used": "{value} GB usado",
      "total": "{value} GB total",
      "percentage": "{value}%",
      "table": {
        "headers": {
          "mount": "Punto de montaje",
          "size": "Tamaño",
          "used": "Usado",
          "percentage": "%"
        }
      }
    },
    "load": {
      "title": "Carga promedio",
      "labels": {
        "oneMin": "1 minuto",
        "fiveMin": "5 minutos",
        "fifteenMin": "15 minutos"
      }
    },
    "memory": {
      "title": "Uso de memoria",
      "used": "{value} MB usado",
      "total": "{value} MB total",
      "percentage": "{value}%"
    },
    "errors": {
      "parseMessage": "Error al analizar el mensaje",
      "unknownError": "Ocurrió un error desconocido",
      "connectionLost": "Conexión perdida. Intentando reconectar...",
      "reconnectFailed": "Error al reconectar. Por favor, inténtalo más tarde."
    },
    "system": {
      "title": "Información del sistema",
      "osType": "Tipo de SO",
      "cpu": "CPU",
      "uptime": "Tiempo de actividad",
      "lastUpdated": "Última actualización"
    },
    "smtpBanner": {
      "message": "Configura los ajustes SMTP para recibir notificaciones",
      "configure": "Configurar"
    }
  },
  "fileManager": {
    "header": {
      "title": "Gestor de Archivos",
      "subtitle": "Administra tus archivos aquí"
    },
    "contextMenu": {
      "info": "Detalles",
      "rename": "Renombrar",
      "copy": "Copiar",
      "move": "Mover",
      "share": "Compartir",
      "download": "Descargar",
      "delete": "Eliminar",
      "cancel": "Cancelar"
    },
    "actions": {
      "upload": "Subir Archivo",
      "createDirectory": "Crear Directorio",
      "showHidden": "Mostrar Archivos Ocultos",
      "hideHidden": "Ocultar Archivos Ocultos",
      "newFolder": "Nueva Carpeta {number}",
      "errors": {
        "createDirectory": "Error al crear el directorio"
      }
    },
    "sort": {
      "title": "Ordenar por",
      "methods": {
        "name": "Nombre",
        "updated_at": "Fecha de Modificación",
        "created_at": "Fecha de Creación",
        "size": "Tamaño",
        "file_type": "Tipo"
      }
    },
    "upload": {
      "title": "Subir Archivo",
      "dragDrop": "Arrastra y suelta archivos aquí, o haz clic para seleccionar archivos",
      "errors": {
        "uploadFailed": "Error al subir el archivo",
        "fileTooLarge": "El tamaño del archivo excede el límite",
        "invalidType": "Tipo de archivo inválido"
      }
    },
    "info": {
      "labels": {
        "path": "Ruta",
        "size": "Tamaño",
        "created": "Creado",
        "updated": "Actualizado",
        "type": "Tipo",
        "hidden": "Oculto",
        "permissions": "Permisos"
      },
      "calculating": "Calculando...",
      "yes": "Sí",
      "no": "No"
    },
    "item": {
      "actions": {
        "info": "Información",
        "rename": "Renombrar",
        "copy": "Copiar",
        "move": "Mover",
        "delete": "Mover a Papelera"
      }
    },
    "noPermissionCreate": "No tienes permiso para crear archivos",
    "noPermissionUpdate": "No tienes permiso para actualizar archivos",
    "copiedToClipboard": "Copiado al portapapeles",
    "copySuccess": "Archivo copiado exitosamente",
    "errors": {
      "fileExists": "El archivo ya existe"
    }
  },
  "selfHost": {
    "deployment": {
      "title": "Detalles del Despliegue",
      "logs": {
        "title": "Registros del Despliegue",
        "refresh": "Actualizar Registros",
        "loading": "Cargando registros...",
        "noLogs": "No hay registros disponibles",
        "pagination": {
          "previous": "Anterior",
          "next": "Siguiente",
          "page": "Página {current} de {total}"
        }
      }
    },
    "application": {
      "accessDenied": {
        "title": "Acceso Denegado",
        "description": "No tienes permiso para ver los detalles de la aplicación"
      },
      "tabs": {
        "monitoring": "Monitoreo",
        "configuration": "Configuración",
        "deployments": "Despliegues",
        "logs": "Registros"
      }
    },
    "page": {
      "title": "Aplicaciones Autoalojadas",
      "description": "Administra tus aplicaciones autoalojadas",
      "accessDenied": {
        "title": "Acceso Denegado",
        "description": "No tienes permiso para ver las aplicaciones autoalojadas"
      },
      "createButton": "Crear",
      "loading": "Cargando aplicaciones...",
      "noApplications": "No se encontraron aplicaciones",
      "search": {
        "placeholder": "Buscar aplicaciones..."
      },
      "sort": {
        "name": "Nombre",
        "created": "Creado",
        "updated": "Actualizado",
        "status": "Estado"
      }
    },
    "configuration": {
      "sections": {
        "basicConfiguration": "Configuración Básica",
        "dockerConfiguration": "Configuración Docker",
        "environmentVariables": "Variables de Entorno",
        "commands": "Comandos",
        "deploymentInformation": "Información de Despliegue"
      },
      "fields": {
        "applicationName": {
          "label": "Nombre de la Aplicación",
          "description": "Nombre de la aplicación"
        },
        "port": {
          "label": "Puerto",
          "description": "Puerto en el que estará disponible tu aplicación"
        },
        "basePath": {
          "label": "Ruta Base",
          "description": "La ruta del contexto de compilación para tu aplicación"
        },
        "dockerfilePath": {
          "label": "Ruta del Dockerfile",
          "description": "Ruta del dockerfile relativa a la ruta base"
        },
        "environmentVariables": {
          "label": "Variables de Entorno",
          "description": "Escribe CLAVE=VALOR y presiona Enter para agregar",
          "placeholder": "NODE_ENV=production"
        },
        "buildVariables": {
          "label": "Variables de Compilación",
          "description": "Escribe CLAVE=VALOR y presiona Enter para agregar",
          "placeholder": "DEBUG=false"
        },
        "preRunCommands": {
          "label": "Comandos Pre Ejecución",
          "description": "Comandos a ejecutar antes del despliegue",
          "placeholder": "npm install"
        },
        "postRunCommands": {
          "label": "Comandos Post Ejecución",
          "description": "Comandos a ejecutar después del despliegue",
          "placeholder": "npm run test"
        },
        "environment": {
          "label": "Entorno",
          "description": "Entorno del despliegue"
        },
        "branch": {
          "label": "Rama",
          "description": "Rama desde donde quieres desplegar"
        },
        "domain": {
          "label": "Dominio",
          "description": "Dominio en el que está disponible tu aplicación"
        },
        "buildPack": {
          "label": "Paquete de Compilación",
          "description": "Paquete de compilación usado para la aplicación"
        }
      },
      "buttons": {
        "update": "Actualizar Despliegue",
        "updating": "Actualizando..."
      }
    },
    "deployments": {
      "list": {
        "title": "Despliegues",
        "noDeployments": "No se encontraron despliegues",
        "card": {
          "status": {
            "completed": "Completado"
          },
          "runTime": "Tiempo de Ejecución",
          "viewButton": "Ver",
          "rollback": {
            "title": "Revertir despliegue"
          }
        }
      },
      "chart": {
        "title": "Estadísticas de Despliegues",
        "description": "Estado actual de todos los despliegues",
        "status": {
          "building": "En Construcción",
          "deployed": "Desplegado",
          "deploying": "Desplegando",
          "failed": "Fallido"
        },
        "total": "Total de despliegues: {count}"
      }
    },
    "applicationDetails": {
      "header": {
        "actions": {
          "restart": {
            "button": "Reiniciar Aplicación",
            "success": "Reinicio de aplicación iniciado",
            "error": "Error al reiniciar la aplicación",
            "permissionError": "No tienes permiso para reiniciar aplicaciones"
          },
          "delete": {
            "button": "Eliminar",
            "dialog": {
              "title": "Eliminar {name}",
              "description": "¿Estás seguro de que quieres eliminar {name}? Esta acción no se puede deshacer."
            },
            "success": "Aplicación eliminada correctamente",
            "error": "Error al eliminar la aplicación",
            "permissionError": "No tienes permiso para eliminar aplicaciones"
          },
          "redeploy": {
            "button": "Re-Desplegar",
            "forceButton": "Forzar Despliegue Sin Caché",
            "success": "Re-despliegue de aplicación iniciado",
            "error": "Error al re-desplegar la aplicación",
            "permissionError": "No tienes permiso para re-desplegar aplicaciones"
          },
          "open": "Abrir aplicación en nueva pestaña"
        }
      }
    },
    "logViewer": {
      "title": "Visor de Registros",
      "description": "Registros de instalación en tiempo real",
      "actions": {
        "fetchMore": "Cargar Más",
        "refresh": "Actualizar",
        "fullscreen": "Pantalla Completa",
        "exitFullscreen": "Salir de Pantalla Completa",
        "download": "Descargar",
        "search": {
          "placeholder": "Buscar registros...",
          "previous": "Anterior",
          "next": "Siguiente",
          "results": "{current} de {total}"
        },
        "filter": {
          "level": {
            "label": "Filtrar por nivel",
            "all": "Todos los Niveles"
          },
          "time": {
            "label": "Rango de tiempo",
            "all": "Todo el Tiempo",
            "5m": "Últimos 5 minutos",
            "15m": "Últimos 15 minutos",
            "1h": "Última hora",
            "24h": "Últimas 24 horas"
          }
        },
        "autoScroll": "Desplazamiento Automático"
      }
    },
    "deployForm": {
      "accessDenied": {
        "title": "Acceso Denegado",
        "description": "No tienes permiso para desplegar nuevas aplicaciones"
      },
      "success": {
        "update": "Despliegue actualizado exitosamente"
      },
      "errors": {
        "createFailed": "Error al crear el despliegue",
        "updateFailed": "Error al actualizar el despliegue"
      },
      "fields": {
        "applicationName": {
          "label": "Nombre de la Aplicación",
          "description": "Nombre de la aplicación",
          "placeholder": "Nombre de la aplicación"
        },
        "environment": {
          "label": "Entorno",
          "description": "Los entornos te ayudan a desplegar en diferentes espacios",
          "placeholder": "Entorno",
          "options": {
            "staging": "Staging",
            "production": "Producción",
            "development": "Desarrollo"
          }
        },
        "basePath": {
          "label": "Ruta Base",
          "description": "La ruta del contexto de compilación para tu aplicación",
          "placeholder": "/"
        },
        "dockerfilePath": {
          "label": "Ruta del Dockerfile",
          "description": "Ruta del dockerfile relativa a la ruta base",
          "placeholder": "Dockerfile"
        },
        "branch": {
          "label": "Rama",
          "description": "Rama desde donde quieres desplegar",
          "placeholder": "Rama"
        },
        "port": {
          "label": "Puerto",
          "description": "Puerto en el que estará disponible tu aplicación",
          "placeholder": "3000"
        },
        "domain": {
          "label": "Dominio",
          "description": "Dominio en el que estará disponible tu aplicación",
          "placeholder": "Dominio"
        },
        "buildPack": {
          "label": "Paquete de Compilación",
          "description": "Elige el que mejor se adapte a la estructura de tu aplicación",
          "placeholder": "Paquete de Compilación",
          "options": {
            "dockerfile": "Dockerfile",
            "dockerCompose": "DockerCompose",
            "static": "Estático"
          }
        },
        "envVariables": {
          "label": "Variables de Entorno",
          "description": "Escribe CLAVE=VALOR y presiona Enter para agregar",
          "placeholder": "NODE_ENV=production"
        },
        "buildVariables": {
          "label": "Variables de Compilación",
          "description": "Escribe CLAVE=VALOR y presiona Enter para agregar",
          "placeholder": "DEBUG=false"
        },
        "preRunCommands": {
          "label": "Comandos Pre Ejecución",
          "description": "Comandos a ejecutar antes del despliegue",
          "placeholder": "npm install"
        },
        "postRunCommands": {
          "label": "Comandos Post Ejecución",
          "description": "Comandos a ejecutar después del despliegue",
          "placeholder": "npm run test"
        }
      },
      "submit": "Desplegar",
      "validation": {
        "applicationName": {
          "minLength": "El nombre de la aplicación debe tener al menos 3 caracteres.",
          "invalidFormat": "El nombre de la aplicación debe ser un nombre válido."
        },
        "environment": {
          "invalidValue": "El nombre del entorno debe ser producción, staging o desarrollo."
        },
        "branch": {
          "minLength": "El nombre de la rama debe tener al menos 3 caracteres.",
          "invalidFormat": "El nombre de la rama debe ser un nombre válido."
        },
        "port": {
          "invalidFormat": "El puerto debe ser un número."
        },
        "domain": {
          "minLength": "El nombre del dominio debe tener al menos 3 caracteres.",
          "invalidFormat": "Por favor ingrese un nombre de dominio válido (ejemplo: ejemplo.com).",
          "notAllowed": "Este dominio no está permitido. Puede agregarlo en la sección Configuración > Dominios para hacerlo disponible."
        },
        "repository": {
          "minLength": "El nombre del repositorio debe tener al menos 3 caracteres.",
          "invalidFormat": "El nombre del repositorio debe ser un nombre válido."
        },
        "buildPack": {
          "invalidValue": "El paquete de compilación debe ser Dockerfile, DockerCompose o Static."
        },
        "envVariables": {
          "emptyInput": "La entrada no puede estar vacía",
          "invalidFormat": "Debe estar en formato CLAVE=VALOR",
          "emptyKey": "La clave no puede estar vacía"
        }
      }
    },
    "githubInstaller": {
      "title": "Instalar Aplicación de GitHub",
      "description": "Conectemos con la aplicación que acabamos de crear",
      "connectButton": "Conectar GitHub",
      "terms": "Al conectar, aceptas nuestros Términos de Servicio y Política de Privacidad."
    },
    "githubManifest": {
      "title": "Crear Aplicación de GitHub",
      "appName": {
        "label": "Nombre de la Aplicación",
        "placeholder": "Ingresa el nombre de la aplicación",
        "generate": "Generar nuevo nombre"
      },
      "createButton": "Crear Aplicación de GitHub",
      "status": {
        "redirecting": "Redirigiendo a GitHub...",
        "converting": "Configurando tu Aplicación de GitHub...",
        "success": "¡Aplicación de GitHub creada exitosamente!"
      }
    },
    "repositories": {
      "title": "Repositorios",
      "noRepositories": "No se encontraron repositorios",
      "search": {
        "placeholder": "Buscar repositorios..."
      },
      "sort": {
        "name": "Nombre",
        "created": "Creado",
        "updated": "Actualizado",
        "stars": "Estrellas"
      }
    },
    "repositoryCard": {
      "viewOnGithub": "Ver en GitHub",
      "unnamed": "Repositorio Sin Nombre",
      "visibility": {
        "private": "Privado",
        "public": "Público"
      },
      "topics": {
        "more": "+{count} más"
      }
    },
    "create": {
      "title": "Repositorio",
      "description": "Configura cómo deseas desplegar tu aplicación",
      "accessDenied": {
        "title": "Acceso Denegado",
        "description": "No tienes permiso para crear aplicaciones autoalojadas"
      }
    },
    "githubCallback": {
      "processing": "Procesando instalación de GitHub...",
      "success": "¡Conectado a GitHub exitosamente!",
      "error": {
        "invalidParams": "Parámetros de instalación inválidos",
        "installationFailed": "Error en la instalación"
      }
    }
  },
  "terminal": {
    "title": "Terminal",
    "shortcut": "⌘J",
    "close": "Cerrar Terminal"
  },
  "extensions": {
    "title": "Extensiones",
    "subtitle": "Omite el boilerplate, inicia tu configuración de servidor en segundos",
    "exploreExtensions": "Explorar Hub de Extensiones",
    "exploreExtensionsTitle": "Explorar extensiones",
    "install": "Instalar",
    "viewDetails": "Ver detalles",
    "madeBy": "Hecho por",
    "beta": "Beta",
    "searchPlaceholder": "Buscar extensiones...",
    "sortBy": "Ordenar por",
    "sortOptions": {
      "name": "Nombre",
      "popularity": "Popularidad",
      "recent": "Reciente",
      "rating": "Calificación"
    },
    "noExtensions": "No se encontraron extensiones",
    "loading": "Cargando extensiones...",
    "error": "Error al cargar extensiones",
    "fork": "Fork",
    "forkSuccess": "Extensión bifurcada correctamente",
    "forkFailed": "Error al bifurcar la extensión",
    "type": "Tipo",
    "category": "Categoría",
    "execution": "Ejecución",
    "runSteps": "Pasos de ejecución",
    "validateSteps": "Pasos de validación",
    "forkYaml": "YAML (opcional)",
    "remove": "Eliminar",
    "deleteSuccess": "Extensión eliminada",
    "deleteFailed": "Error al eliminar la extensión",
    "confirmDeleteTitle": "¿Eliminar fork?",
    "confirmDeleteMessage": "Esto eliminará tu extensión bifurcada. Esta acción no se puede deshacer.",
    "overview": "Resumen",
    "logs": "Registros",
    "executions": "Ejecuciones",
    "executionId": "ID de Ejecución",
    "status": "Estado",
    "startedAt": "Iniciado",
    "completedAt": "Completado",
    "noExecutions": "Aún no hay ejecuciones.",
    "variables": "Variables",
    "logsEmpty": "Los registros de ejecución aparecerán aquí cuando estén disponibles."
  },
  "navigation": {
    "dashboard": "Panel de Control",
    "selfHost": "Autoalojado",
    "fileManager": "Gestor de Archivos",
    "extensions": "Extensiones",
    "settings": "Configuración",
    "general": "General",
    "notifications": "Notificaciones",
    "team": "Equipo",
    "domains": "Dominios",
    "containers": "Contenedores",
    "layout": {
      "breadcrumbs": {
        "home": "Inicio",
        "dashboard": "Panel de Control",
        "selfHost": "Autoalojado",
        "fileManager": "Gestor de Archivos",
        "settings": "Configuración",
        "general": "General",
        "notifications": "Notificaciones",
        "team": "Equipo",
        "domains": "Dominios",
        "update": "Actualizar",
        "containers": "Contenedores"
      },
      "terminal": {
        "togglePosition": "Cambiar Posición del Terminal (Ctrl+T)"
      }
    }
  },
  "user": {
    "menu": {
      "sponsor": "Patrocinar",
      "help": "Ayuda",
      "reportIssue": "Reportar un problema",
      "logout": "Cerrar sesión"
    }
  },
  "toasts": {
    "errors": {
      "realtimeMonitor": "Error al conectar con el servicio de monitorización en tiempo real",
      "setFileToCopy": "Error al establecer el archivo para copiar",
      "moveFile": "Error al mover el archivo",
      "copyFile": "Error al copiar el archivo",
      "renameFile": "Error al renombrar el archivo",
      "startRenaming": "Error al iniciar el renombrado",
      "navigateToFile": "Error al navegar al archivo",
      "createNewFolder": "Error al crear nueva carpeta",
      "uploadFile": "Error al subir el archivo",
      "deleteFile": "Error al eliminar el archivo",
      "setEmail": "Error al establecer el correo electrónico",
      "setPassword": "Error al establecer la contraseña"
    }
  }
}<|MERGE_RESOLUTION|>--- conflicted
+++ resolved
@@ -12,16 +12,13 @@
     "goBack": "Volver",
     "refreshPage": "Actualizar página",
     "loading": "Cargando...",
-<<<<<<< HEAD
     "installed": "Instalado",
     "cancel": "Cancelar",
     "delete": "Eliminar",
     "edit": "Editar",
     "preview": "Previsualizar"
-=======
     "enabled": "Habilitado",
     "disabled": "Deshabilitado"
->>>>>>> 808cad02
   },
   "containers": {
     "title": "Contenedores",
