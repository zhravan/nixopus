--- conflicted
+++ resolved
@@ -13,16 +13,13 @@
     "goBack": "Retour",
     "refreshPage": "Actualiser la page",
     "loading": "Chargement...",
-<<<<<<< HEAD
     "installed": "Installé",
     "cancel": "Annuler",
     "delete": "Supprimer",
     "edit": "Modifier",
     "preview": "Aperçu"
-=======
     "enabled": "Activé",
     "disabled": "Désactivé"
->>>>>>> 808cad02
   },
   "containers": {
     "title": "Conteneurs",
