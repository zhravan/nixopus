--- conflicted
+++ resolved
@@ -13,16 +13,13 @@
     "goBack": "ಹಿಂತಿರುಗಿ",
     "refreshPage": "ಪುಟವನ್ನು ಪುನರಾವರ್ತನಿಸಿ",
     "loading": "ಲೋಡ್ ಆಗುತ್ತಿದೆ...",
-<<<<<<< HEAD
     "installed": "ಸ್ಥಾಪಿಸಲಾಗಿದೆ",
     "cancel": "ರದ್ದುಮಾಡಿ",
     "delete": "ಅಳಿಸಿ",
     "edit": "ಸಂಪಾದಿಸಿ",
     "preview": "ಪೂರ್ವವೀಕ್ಷಣೆ"
-=======
     "enabled": "ಸಕ್ರಿಯಗೊಳಿಸಲಾಗಿದೆ",
     "disabled": "ನಿಷ್ಕ್ರಿಯಗೊಳಿಸಲಾಗಿದೆ"
->>>>>>> 808cad02
   },
   "containers": {
     "title": "ಕನ್ಟೇನರ್ಗಳು",
